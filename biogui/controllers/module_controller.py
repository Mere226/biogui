"""
Controller of pluggable modules.


Copyright 2024 Mattia Orlandi, Pierangelo Maria Rapa

Licensed under the Apache License, Version 2.0 (the "License");
you may not use this file except in compliance with the License.
You may obtain a copy of the License at

https://www.apache.org/licenses/LICENSE-2.0

Unless required by applicable law or agreed to in writing, software
distributed under the License is distributed on an "AS IS" BASIS,
WITHOUT WARRANTIES OR CONDITIONS OF ANY KIND, either express or implied.
See the License for the specific language governing permissions and
limitations under the License.
"""

from __future__ import annotations

from PySide6.QtCore import QObject
from PySide6.QtGui import QAction

from biogui import modules
from biogui.views import MainWindow

from .main_controller import MainController


class ModuleController(QObject):
    """
    Controller of pluggable modules.

    Parameters
    ----------
    mainController : MainController
        Instance of MainController.
    mainWin : MainWindow
        Instance of MainWindow.
    parent : QObject or None, default=None
        Parent QObject.

    Attributes
    ----------
    _mainController : MainController
        Instance of MainController.
    _mainWin : MainWindow
        Instance of MainWindow.
    _modules : dict
        Collection of pluggable modules.
    """

    def __init__(
        self,
        mainController: MainController,
        mainWin: MainWindow,
        parent: QObject | None = None,
    ) -> None:
        super().__init__(parent)

        self._mainController = mainController
        self._mainWin = mainWin
        self._modules: dict = {}

        moduleMenu = self._mainWin.menuBar().addMenu("Modules")

        # Add checkable action for each module
        # 1. Trigger
        triggerAction = QAction("Configure triggers", self)
        triggerAction.setCheckable(True)
        triggerAction.triggered.connect(self._triggerActionHandler)
        moduleMenu.addAction(triggerAction)

        # 2. Forwarding
        processingAction = QAction("Configure forwarding", self)
        processingAction.setCheckable(True)
        processingAction.triggered.connect(self._processingActionHandler)
        moduleMenu.addAction(processingAction)

        # 3. Teleprompter
        teleprompterAction = QAction("Configure teleprompter", self)
        teleprompterAction.setCheckable(True)
        teleprompterAction.triggered.connect(self._teleprompterActionHandler)
        moduleMenu.addAction(teleprompterAction)

    def _triggerActionHandler(self, checked: bool) -> None:
        """Handler for the "configure triggers" action."""
        if checked:
            triggerModule = modules.TriggerController(
                self._mainController.streamingControllers, self
            )
            triggerModule.subscribe(self._mainController, self._mainWin)
            self._modules["trigger"] = triggerModule
        else:
            triggerModule = self._modules.pop("trigger")
            triggerModule.unsubscribe(self._mainController, self._mainWin)
            triggerModule.deleteLater()

    def _processingActionHandler(self, checked: bool) -> None:
        """Handler for the "configure forwarding" action."""
        if checked:
            forwardingModule = modules.ForwardingController(
                self._mainController.streamingControllers, parent=self
            )
            forwardingModule.subscribe(self._mainController, self._mainWin)
            self._modules["forwardingModule"] = forwardingModule
        else:
<<<<<<< HEAD
            forwardingModule = self._modules.pop("forwardingModule")
            forwardingModule.unsubscribe(self._mainController, self._mainWin)
            forwardingModule.deleteLater()
=======
            processingModule = self._modules.pop("processingModule")
            processingModule.unsubscribe(self._mainController, self._mainWin)
            del processingModule

    def _teleprompterActionHandler(self, checked: bool) -> None:
        """Handler for the "configure teleprompter" action."""
        if checked:
            teleprompterModule = modules.TeleprompterController()
            teleprompterModule.subscribe(self._mainController, self._mainWin)
            self._modules["teleprompter"] = teleprompterModule
        else:
            teleprompterModule = self._modules.pop("teleprompter")
            teleprompterModule.unsubscribe(self._mainController, self._mainWin)
            del teleprompterModule
>>>>>>> b3e79439
<|MERGE_RESOLUTION|>--- conflicted
+++ resolved
@@ -106,14 +106,9 @@
             forwardingModule.subscribe(self._mainController, self._mainWin)
             self._modules["forwardingModule"] = forwardingModule
         else:
-<<<<<<< HEAD
             forwardingModule = self._modules.pop("forwardingModule")
             forwardingModule.unsubscribe(self._mainController, self._mainWin)
             forwardingModule.deleteLater()
-=======
-            processingModule = self._modules.pop("processingModule")
-            processingModule.unsubscribe(self._mainController, self._mainWin)
-            del processingModule
 
     def _teleprompterActionHandler(self, checked: bool) -> None:
         """Handler for the "configure teleprompter" action."""
@@ -124,5 +119,4 @@
         else:
             teleprompterModule = self._modules.pop("teleprompter")
             teleprompterModule.unsubscribe(self._mainController, self._mainWin)
-            del teleprompterModule
->>>>>>> b3e79439
+            del teleprompterModule