"""
Abstract base class for data source worker.


Copyright 2024 Mattia Orlandi, Pierangelo Maria Rapa

Licensed under the Apache License, Version 2.0 (the "License");
you may not use this file except in compliance with the License.
You may obtain a copy of the License at

https://www.apache.org/licenses/LICENSE-2.0

Unless required by applicable law or agreed to in writing, software
distributed under the License is distributed on an "AS IS" BASIS,
WITHOUT WARRANTIES OR CONDITIONS OF ANY KIND, either express or implied.
See the License for the specific language governing permissions and
limitations under the License.
"""

from __future__ import annotations

from abc import ABC, ABCMeta, abstractmethod
from dataclasses import dataclass
from enum import Enum

from PySide6.QtCore import QObject, Signal
from PySide6.QtWidgets import QWidget


class DataSourceType(Enum):
    """Enum representing the data source type."""

    TCP = "TCP socket"
    SERIAL = "Serial port"
    LOCAL_SOCK = "Local socket"
<<<<<<< HEAD
    MIC = "Microphone"
=======
    BLE = "BLE Device"
>>>>>>> 3a163f56


@dataclass
class DataSourceConfigResult:
    """
    Dataclass representing the result configuration.

    Attributes
    ----------
    dataSourceType : DataSourceType
        Type of data source.
    dataSourceConfig : dict
        Dictionary representing the data source configuration (if it's valid).
    isValid : bool
        Whether the data source configuration is valid.
    errMessage : str
        Error message (if the data source configuration is not valid).
    """

    dataSourceType: DataSourceType
    dataSourceConfig: dict
    isValid: bool
    errMessage: str


class DataSourceConfigWidgetMeta(type(QObject), ABCMeta):  # type: ignore
    """Interface of data source configuration widgets (metaclass)."""


class DataSourceConfigWidget(ABC, QWidget, metaclass=DataSourceConfigWidgetMeta):
    """Interface for data source configuration widgets."""

    @abstractmethod
    def validateConfig(self) -> DataSourceConfigResult:
        """
        Validate the configuration.

        Returns
        -------
        DataSourceConfigResult
            Configuration result.
        """

    @abstractmethod
    def prefill(self, config: dict) -> None:
        """Pre-fill the form with the provided configuration.

        Parameters
        ----------
        config : dict
            Dictionary with the configuration.
        """

    @abstractmethod
    def getFieldsInTabOrder(self) -> list[QWidget]:
        """
        Get the list of fields in tab order.

        Returns
        -------
        list of QWidgets
            List of the QWidgets in tab order.
        """


class DataSourceWorkerMeta(type(QObject), ABCMeta):  # type: ignore
    """Abstract base class for data source controllers (metaclass)."""


class DataSourceWorker(ABC, QObject, metaclass=DataSourceWorkerMeta):
    """
    Abstract base class for data source workers.

    Class attributes
    ----------------
    dataPacketReady : Signal
        Qt Signal emitted when new data is collected.
    errorOccurred : Signal
        Qt Signal emitted when a communication error occurs.
    """

    dataPacketReady = Signal(bytes)
    errorOccurred = Signal(str)

    @abstractmethod
    def startCollecting(self) -> None:
        """Collect data from the configured source."""

    @abstractmethod
    def stopCollecting(self) -> None:
        """Stop data collection."""<|MERGE_RESOLUTION|>--- conflicted
+++ resolved
@@ -33,11 +33,8 @@
     TCP = "TCP socket"
     SERIAL = "Serial port"
     LOCAL_SOCK = "Local socket"
-<<<<<<< HEAD
     MIC = "Microphone"
-=======
     BLE = "BLE Device"
->>>>>>> 3a163f56
 
 
 @dataclass
