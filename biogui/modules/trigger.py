--- conflicted
+++ resolved
@@ -33,11 +33,7 @@
 from biogui.views import MainWindow
 
 
-<<<<<<< HEAD
-def _loadValidateJSON(filePath: str) -> tuple[dict | None, str]:
-=======
 def _loadConfigFromJson(filePath: str) -> tuple[dict | None, str]:
->>>>>>> f2e6e486
     """
     Load and validate a JSON file representing the trigger configuration.
 
@@ -69,8 +65,6 @@
     if providedKeys != validKeys:
         return None, "The provided keys are not valid."
 
-<<<<<<< HEAD
-=======
     # Check values
     if not isinstance(config["nReps"], int) or config["nReps"] <= 0:
         return None, "The number of repetitions must be a positive integer."
@@ -84,7 +78,6 @@
     if not isinstance(config["durationRest"], float) or config["durationRest"] < 0:
         return None, "The duration of the rest period must be a non-negative float."
 
->>>>>>> f2e6e486
     # Check paths
     if not os.path.isdir(config["imageFolder"]):
         return config, "The specified path does not exist."
@@ -194,11 +187,7 @@
 
         self._config = {}
 
-<<<<<<< HEAD
-        self.browseJSONButton.clicked.connect(self._browseTriggerConfig)
-=======
         self.browseTriggerConfigButton.clicked.connect(self._browseTriggerConfig)
->>>>>>> f2e6e486
         self.destroyed.connect(self.deleteLater)
 
     @property
@@ -214,11 +203,7 @@
             filter="*.json",
         )
         if filePath:
-<<<<<<< HEAD
-            config, msg = _loadValidateJSON(filePath)
-=======
             config, errMessage = _loadConfigFromJson(filePath)
->>>>>>> f2e6e486
             if config is None:
                 QMessageBox.critical(
                     self,
@@ -228,17 +213,6 @@
                     defaultButton=QMessageBox.Retry,  # type: ignore
                 )
                 return
-<<<<<<< HEAD
-            if len(msg) > 0:
-                QMessageBox.warning(
-                    self,
-                    "Invalid configuration",
-                    msg,
-                    buttons=QMessageBox.Ok,  # type: ignore
-                    defaultButton=QMessageBox.Ok,  # type: ignore
-                )
-
-=======
             if len(errMessage) > 0:
                 QMessageBox.warning(
                     self,
@@ -247,7 +221,6 @@
                     buttons=QMessageBox.Ok,  # type: ignore
                     defaultButton=QMessageBox.Ok,  # type: ignore
                 )
->>>>>>> f2e6e486
             self._config = config
             self.triggerConfigPathLabel.setText(filePath)
 
@@ -388,17 +361,6 @@
         for streamingController in self._streamingControllers.values():
             streamingController.setTrigger(0)
 
-<<<<<<< HEAD
-            # Triggers
-            for i, k in enumerate(self._confWidget.config["triggers"].keys()):
-                self._triggerIds[k] = i + 1
-                self._triggerLabels.extend([k] * self._confWidget.config["nReps"])
-            self._triggerLabels.append("last_stop")
-
-            self._triggerWidget.imageFolder = self._confWidget.config["imageFolder"]
-            self._triggerWidget.renderImage("start", "")
-            self._triggerWidget.show()
-=======
         # Triggers
         for i, k in enumerate(self._confWidget.config["triggers"].keys()):
             self._triggerIds[k] = i + 1
@@ -408,7 +370,6 @@
         self._triggerWidget.imageFolder = self._confWidget.config["imageFolder"]
         self._triggerWidget.renderImage("start", "")
         self._triggerWidget.show()
->>>>>>> f2e6e486
 
         self._timer.start(self._confWidget.config["durationStart"])
 
