<?xml version="1.0" encoding="UTF-8"?>
<ui version="4.0">
 <class>DataSourceConfigDialog</class>
 <widget class="QDialog" name="DataSourceConfigDialog">
  <property name="geometry">
   <rect>
    <x>0</x>
    <y>0</y>
    <width>400</width>
    <height>300</height>
   </rect>
  </property>
  <property name="windowTitle">
   <string>Data Source Configuration</string>
  </property>
  <layout class="QVBoxLayout" name="verticalLayout" stretch="0,0,0,0">
   <item>
    <layout class="QFormLayout" name="formLayout">
<<<<<<< HEAD
     <property name="fieldGrowthPolicy">
      <enum>QFormLayout::AllNonFixedFieldsGrow</enum>
     </property>
     <property name="formAlignment">
      <set>Qt::AlignLeading|Qt::AlignLeft|Qt::AlignTop</set>
=======
     <property name="sizeConstraint">
      <enum>QLayout::SetDefaultConstraint</enum>
>>>>>>> f2e6e486
     </property>
     <item row="0" column="0">
      <widget class="QPushButton" name="browseInterfaceModuleButton">
       <property name="toolTip">
        <string>The module must contain specific fields</string>
       </property>
       <property name="text">
        <string>Browse interface module</string>
       </property>
      </widget>
     </item>
     <item row="0" column="1">
      <widget class="QLabel" name="interfaceModulePathLabel">
       <property name="text">
        <string/>
       </property>
       <property name="wordWrap">
        <bool>true</bool>
       </property>
      </widget>
     </item>
     <item row="1" column="0">
      <widget class="QLabel" name="label1">
       <property name="text">
        <string>Data source:</string>
       </property>
       <property name="alignment">
        <set>Qt::AlignRight|Qt::AlignTrailing|Qt::AlignVCenter</set>
       </property>
      </widget>
     </item>
     <item row="1" column="1">
      <widget class="QComboBox" name="dataSourceComboBox">
       <property name="toolTip">
        <string>List of available data sources</string>
       </property>
      </widget>
     </item>
    </layout>
   </item>
   <item>
    <layout class="QVBoxLayout" name="dataSourceConfigContainer"/>
   </item>
   <item>
    <widget class="QGroupBox" name="fileSavingGroupBox">
     <property name="title">
      <string>Configure file saving</string>
     </property>
     <property name="alignment">
      <set>Qt::AlignCenter</set>
     </property>
     <property name="checkable">
      <bool>true</bool>
     </property>
     <property name="checked">
      <bool>false</bool>
     </property>
<<<<<<< HEAD
     <layout class="QFormLayout" name="formLayout3">
      <property name="fieldGrowthPolicy">
       <enum>QFormLayout::AllNonFixedFieldsGrow</enum>
      </property>
      <property name="formAlignment">
       <set>Qt::AlignLeading|Qt::AlignLeft|Qt::AlignTop</set>
      </property>
      <item row="1" column="0">
       <widget class="QLabel" name="label4">
        <property name="text">
         <string>Output directory:</string>
        </property>
       </widget>
      </item>
      <item row="1" column="1">
=======
     <layout class="QFormLayout" name="formLayout_2">
      <item row="0" column="0">
>>>>>>> f2e6e486
       <widget class="QPushButton" name="browseOutDirButton">
        <property name="text">
         <string>Browse output directory</string>
        </property>
       </widget>
      </item>
      <item row="0" column="1">
       <widget class="QLabel" name="outDirPathLabel">
        <property name="text">
         <string/>
        </property>
        <property name="wordWrap">
         <bool>true</bool>
        </property>
       </widget>
      </item>
      <item row="1" column="0">
       <widget class="QLabel" name="label2">
        <property name="text">
         <string>File name:</string>
        </property>
        <property name="alignment">
         <set>Qt::AlignRight|Qt::AlignTrailing|Qt::AlignVCenter</set>
        </property>
       </widget>
      </item>
      <item row="1" column="1">
       <widget class="QLineEdit" name="fileNameTextField">
        <property name="toolTip">
         <string>A timestamp corresponding to the start of the acquisition will be appended to the signal name</string>
        </property>
       </widget>
      </item>
     </layout>
    </widget>
   </item>
   <item>
    <widget class="QDialogButtonBox" name="buttonBox">
     <property name="orientation">
      <enum>Qt::Horizontal</enum>
     </property>
     <property name="standardButtons">
      <set>QDialogButtonBox::Cancel|QDialogButtonBox::Ok</set>
     </property>
    </widget>
   </item>
  </layout>
 </widget>
 <tabstops>
  <tabstop>dataSourceComboBox</tabstop>
 </tabstops>
 <resources/>
 <connections/>
</ui><|MERGE_RESOLUTION|>--- conflicted
+++ resolved
@@ -16,16 +16,8 @@
   <layout class="QVBoxLayout" name="verticalLayout" stretch="0,0,0,0">
    <item>
     <layout class="QFormLayout" name="formLayout">
-<<<<<<< HEAD
-     <property name="fieldGrowthPolicy">
-      <enum>QFormLayout::AllNonFixedFieldsGrow</enum>
-     </property>
-     <property name="formAlignment">
-      <set>Qt::AlignLeading|Qt::AlignLeft|Qt::AlignTop</set>
-=======
      <property name="sizeConstraint">
       <enum>QLayout::SetDefaultConstraint</enum>
->>>>>>> f2e6e486
      </property>
      <item row="0" column="0">
       <widget class="QPushButton" name="browseInterfaceModuleButton">
@@ -83,26 +75,8 @@
      <property name="checked">
       <bool>false</bool>
      </property>
-<<<<<<< HEAD
-     <layout class="QFormLayout" name="formLayout3">
-      <property name="fieldGrowthPolicy">
-       <enum>QFormLayout::AllNonFixedFieldsGrow</enum>
-      </property>
-      <property name="formAlignment">
-       <set>Qt::AlignLeading|Qt::AlignLeft|Qt::AlignTop</set>
-      </property>
-      <item row="1" column="0">
-       <widget class="QLabel" name="label4">
-        <property name="text">
-         <string>Output directory:</string>
-        </property>
-       </widget>
-      </item>
-      <item row="1" column="1">
-=======
      <layout class="QFormLayout" name="formLayout_2">
       <item row="0" column="0">
->>>>>>> f2e6e486
        <widget class="QPushButton" name="browseOutDirButton">
         <property name="text">
          <string>Browse output directory</string>
