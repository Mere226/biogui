--- conflicted
+++ resolved
@@ -8,63 +8,109 @@
 ## WARNING! All changes made in this file will be lost when recompiling UI file!
 ################################################################################
 
-from PySide6.QtCore import (QCoreApplication, QDate, QDateTime, QLocale,
-    QMetaObject, QObject, QPoint, QRect,
-    QSize, QTime, QUrl, Qt)
-from PySide6.QtGui import (QBrush, QColor, QConicalGradient, QCursor,
-    QFont, QFontDatabase, QGradient, QIcon,
-    QImage, QKeySequence, QLinearGradient, QPainter,
-    QPalette, QPixmap, QRadialGradient, QTransform)
-from PySide6.QtWidgets import (QApplication, QFormLayout, QGroupBox, QLabel,
-    QPushButton, QSizePolicy, QVBoxLayout, QWidget)
+from PySide6.QtCore import (
+    QCoreApplication,
+    QDate,
+    QDateTime,
+    QLocale,
+    QMetaObject,
+    QObject,
+    QPoint,
+    QRect,
+    QSize,
+    Qt,
+    QTime,
+    QUrl,
+)
+from PySide6.QtGui import (
+    QBrush,
+    QColor,
+    QConicalGradient,
+    QCursor,
+    QFont,
+    QFontDatabase,
+    QGradient,
+    QIcon,
+    QImage,
+    QKeySequence,
+    QLinearGradient,
+    QPainter,
+    QPalette,
+    QPixmap,
+    QRadialGradient,
+    QTransform,
+)
+from PySide6.QtWidgets import (
+    QApplication,
+    QFormLayout,
+    QGroupBox,
+    QLabel,
+    QPushButton,
+    QSizePolicy,
+    QVBoxLayout,
+    QWidget,
+)
+
 
 class Ui_TriggerConfigWidget(object):
     def setupUi(self, TriggerConfigWidget):
         if not TriggerConfigWidget.objectName():
-            TriggerConfigWidget.setObjectName(u"TriggerConfigWidget")
+            TriggerConfigWidget.setObjectName("TriggerConfigWidget")
         TriggerConfigWidget.resize(400, 108)
         self.verticalLayout = QVBoxLayout(TriggerConfigWidget)
-        self.verticalLayout.setObjectName(u"verticalLayout")
+        self.verticalLayout.setObjectName("verticalLayout")
         self.triggerGroupBox = QGroupBox(TriggerConfigWidget)
-        self.triggerGroupBox.setObjectName(u"triggerGroupBox")
+        self.triggerGroupBox.setObjectName("triggerGroupBox")
         self.triggerGroupBox.setAlignment(Qt.AlignCenter)
         self.triggerGroupBox.setCheckable(True)
         self.triggerGroupBox.setChecked(False)
         self.formLayout = QFormLayout(self.triggerGroupBox)
-        self.formLayout.setObjectName(u"formLayout")
-<<<<<<< HEAD
-        self.formLayout.setFieldGrowthPolicy(QFormLayout.AllNonFixedFieldsGrow)
-        self.label1 = QLabel(self.triggerGroupBox)
-        self.label1.setObjectName(u"label1")
-=======
+        self.formLayout.setObjectName("formLayout")
         self.formLayout.setFieldGrowthPolicy(QFormLayout.ExpandingFieldsGrow)
         self.browseTriggerConfigButton = QPushButton(self.triggerGroupBox)
-        self.browseTriggerConfigButton.setObjectName(u"browseTriggerConfigButton")
->>>>>>> f2e6e486
+        self.browseTriggerConfigButton.setObjectName("browseTriggerConfigButton")
 
-        self.formLayout.setWidget(3, QFormLayout.LabelRole, self.browseTriggerConfigButton)
+        self.formLayout.setWidget(
+            3, QFormLayout.LabelRole, self.browseTriggerConfigButton
+        )
 
         self.triggerConfigPathLabel = QLabel(self.triggerGroupBox)
-        self.triggerConfigPathLabel.setObjectName(u"triggerConfigPathLabel")
+        self.triggerConfigPathLabel.setObjectName("triggerConfigPathLabel")
         self.triggerConfigPathLabel.setWordWrap(True)
 
         self.formLayout.setWidget(3, QFormLayout.FieldRole, self.triggerConfigPathLabel)
 
-
         self.verticalLayout.addWidget(self.triggerGroupBox)
-
 
         self.retranslateUi(TriggerConfigWidget)
 
         QMetaObject.connectSlotsByName(TriggerConfigWidget)
+
     # setupUi
 
     def retranslateUi(self, TriggerConfigWidget):
-        TriggerConfigWidget.setWindowTitle(QCoreApplication.translate("TriggerConfigWidget", u"Trigger Configuration Widget", None))
-        self.triggerGroupBox.setTitle(QCoreApplication.translate("TriggerConfigWidget", u"Configure triggers", None))
-#if QT_CONFIG(tooltip)
-        self.browseTriggerConfigButton.setToolTip(QCoreApplication.translate("TriggerConfigWidget", u"The JSON file must contain specific fields", None))
-#endif // QT_CONFIG(tooltip)
-        self.browseTriggerConfigButton.setText(QCoreApplication.translate("TriggerConfigWidget", u"Browse JSON file", None))
+        TriggerConfigWidget.setWindowTitle(
+            QCoreApplication.translate(
+                "TriggerConfigWidget", "Trigger Configuration Widget", None
+            )
+        )
+        self.triggerGroupBox.setTitle(
+            QCoreApplication.translate(
+                "TriggerConfigWidget", "Configure triggers", None
+            )
+        )
+        # if QT_CONFIG(tooltip)
+        self.browseTriggerConfigButton.setToolTip(
+            QCoreApplication.translate(
+                "TriggerConfigWidget",
+                "The JSON file must contain specific fields",
+                None,
+            )
+        )
+        # endif // QT_CONFIG(tooltip)
+        self.browseTriggerConfigButton.setText(
+            QCoreApplication.translate("TriggerConfigWidget", "Browse JSON file", None)
+        )
         self.triggerConfigPathLabel.setText("")
-    # retranslateUi
+
+    # retranslateUi