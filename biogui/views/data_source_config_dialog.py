"""
Dialog to add a new data source.


Copyright 2024 Mattia Orlandi, Pierangelo Maria Rapa

Licensed under the Apache License, Version 2.0 (the "License");
you may not use this file except in compliance with the License.
You may obtain a copy of the License at

https://www.apache.org/licenses/LICENSE-2.0

Unless required by applicable law or agreed to in writing, software
distributed under the License is distributed on an "AS IS" BASIS,
WITHOUT WARRANTIES OR CONDITIONS OF ANY KIND, either express or implied.
See the License for the specific language governing permissions and
limitations under the License.
"""

from __future__ import annotations

import importlib.util
import os

from PySide6.QtWidgets import QDialog, QFileDialog, QMessageBox, QWidget

from biogui import data_sources
from biogui.ui.data_source_config_dialog_ui import Ui_DataSourceConfigDialog
from biogui.utils import InterfaceModule


def _loadInterfaceFromFile(filePath: str) -> tuple[InterfaceModule | None, str]:
    """
    Load an interface from a Python file.

    Parameters
    ----------
    filePath : str
        Path to Python file.

    Returns
    -------
    InterfaceModule or None
        InterfaceModule object, or None if the module is not valid.
    str
        Error message.
    """
    # Remove ".py" extension and get file name
    moduleName = filePath[:-3].split("/")[-1]

    # Load module
    spec = importlib.util.spec_from_file_location(moduleName, filePath)
    if spec is None or spec.loader is None:
        return None, "The selected file is not a valid Python module."

    module = importlib.util.module_from_spec(spec)

    try:
        spec.loader.exec_module(module)
    except ImportError:
        return None, "Cannot import the selected Python module."

    if not hasattr(module, "packetSize"):
        return (
            None,
            'The selected Python module does not contain a "packetSize" constant.',
        )
    if not hasattr(module, "startSeq"):
        return (
            None,
            'The selected Python module does not contain a "startSeq" variable.',
        )
    if not hasattr(module, "stopSeq"):
        return (
            None,
            'The selected Python module does not contain a "stopSeq" variable.',
        )
    if not hasattr(module, "sigInfo"):
        return (
            None,
            'The selected Python module does not contain a "sigInfo" variable.',
        )
    if not hasattr(module, "decodeFn"):
        return (
            None,
            'The selected Python module does not contain a "decodeFn" function.',
        )

    return (
        InterfaceModule(
            packetSize=module.packetSize,
            startSeq=module.startSeq,
            stopSeq=module.stopSeq,
            sigInfo=module.sigInfo,
            decodeFn=module.decodeFn,
        ),
        "",
    )


class DataSourceConfigDialog(QDialog, Ui_DataSourceConfigDialog):
    """
    Dialog for adding a new data source.

    Parameters
    ----------
    dataSourceType : DataSourceType, default=None
        Data source type.
    parent : QWidget or None, default=None
        Parent widget.
    kwargs : dict
        Optional keyword arguments for pre-filling the form, namely:
        - "filtType": the filter type (optional);
        - "freqs": list with the cut-off frequencies (optional);
        - "filtOrder" the filter order (optional);
        - "chSpacing": the channel spacing;
        - "showYAxis": whether to show the Y axis (optional);
        - "minRange": minimum of the Y range (optional);
        - "maxRange": maximum of the Y range (optional).

    Attributes
    ----------
    _configWidget : ConfigWidget
        Widget for data source configuration.
    _outDirPath : str or None
        Path to the output directory.
    """

    def __init__(
        self,
        dataSourceType: data_sources.DataSourceType | None = None,
        parent: QWidget | None = None,
        **kwargs: dict,
    ) -> None:
        super().__init__(parent)

        self.setupUi(self)

        # Create data source configuration widget
        dataSources = list(
            map(lambda sourceType: sourceType.value, data_sources.DataSourceType)
        )
        if dataSourceType is None:
            dataSourceType = data_sources.DataSourceType(dataSources[0])
        self.dataSourceComboBox.addItems(dataSources)
        self.dataSourceComboBox.setCurrentText(dataSourceType.value)
        self._configWidget = data_sources.getConfigWidget(dataSourceType, self)
<<<<<<< HEAD
        self.sourceConfigContainer.addWidget(self._configWidget)
=======
        self.dataSourceConfigContainer.addWidget(self._configWidget)
>>>>>>> 370ceca6
        self._updateTabOrder()

        self.buttonBox.accepted.connect(self._validateDialog)
        self.buttonBox.rejected.connect(self.reject)
        self.browseInterfaceModuleButton.clicked.connect(self._browseInterfaceModule)
        self.dataSourceComboBox.currentTextChanged.connect(self._onDataSourceChange)
        self.browseOutDirButton.clicked.connect(self._browseOutDir)

        self._dataSourceConfig = {}
        self._outDirPath = None

        # Pre-fill with provided configuration
        # self.browseInterfaceModuleButton.setEnabled(not edit)
        if kwargs:
            self._prefill(kwargs)

        self.destroyed.connect(self.deleteLater)

    @property
    def dataSourceConfig(self) -> dict:
        """
        dict: Property for getting the data source configuration, namely:
        - "dataSourceType": the data source type;
        - "interfacePath": the interface module;
        - "interfaceModule": the interface module;
        - the data source type-specific configuration parameters;
        - "filePath": the file path (optional).
        """
        return self._dataSourceConfig

    def _updateTabOrder(self) -> None:
        """Update the tab order when the data source widget changes."""
        self.setTabOrder(self.browseInterfaceModuleButton, self.dataSourceComboBox)

        tabOrderedFields = self._configWidget.getFieldsInTabOrder()
        if not tabOrderedFields:
            self.setTabOrder(self.dataSourceComboBox, self.fileSavingGroupBox)
            return

        self.setTabOrder(self.dataSourceComboBox, tabOrderedFields[0])
        for i in range(1, len(tabOrderedFields)):
            self.setTabOrder(tabOrderedFields[i - 1], tabOrderedFields[i])
        self.setTabOrder(tabOrderedFields[-1], self.fileSavingGroupBox)

    def _browseInterfaceModule(self) -> None:
        """Browse files to select the module containing the decode function."""
        interfacePath, _ = QFileDialog.getOpenFileName(
            self,
            "Load Python module containing the decode function",
            filter="*.py",
        )
        if interfacePath != "":
            # Load interface module
            interfaceModule, errMessage = _loadInterfaceFromFile(interfacePath)
            if interfaceModule is None:
                QMessageBox.critical(
                    self,
                    "Invalid Python file",
                    errMessage,
                    buttons=QMessageBox.Retry,  # type: ignore
                    defaultButton=QMessageBox.Retry,  # type: ignore
                )
                return
            self._dataSourceConfig["interfacePath"] = interfacePath
            self._dataSourceConfig["interfaceModule"] = interfaceModule

            # Limit display text to 40 characters
            displayText = (
                interfacePath
                if len(interfacePath) <= 40
                else interfacePath[:17] + "..." + interfacePath[-20:]
            )
            self.interfaceModulePathLabel.setText(displayText)
            self.interfaceModulePathLabel.setToolTip(interfacePath)

    def _browseOutDir(self) -> None:
        """Browse directory where the data will be saved."""
        outDirPath = QFileDialog.getExistingDirectory(
            self,
            "Select destination directory",
            os.getcwd(),
            QFileDialog.ShowDirsOnly,  # type: ignore
        )
        if outDirPath != "":
            self._outDirPath = outDirPath

            # Limit display text to 40 characters
            displayText = (
                outDirPath
                if len(outDirPath) <= 40
                else outDirPath[:17] + "..." + outDirPath[-20:]
            )
            self.outDirPathLabel.setText(displayText)
            self.outDirPathLabel.setToolTip(outDirPath)

    def _onDataSourceChange(self) -> None:
        """Detect if data source type has changed."""
        # Clear container
        self.dataSourceConfigContainer.removeWidget(self._configWidget)
        self._configWidget.deleteLater()

        # Add new widget
        self._configWidget = data_sources.getConfigWidget(
            data_sources.DataSourceType(self.dataSourceComboBox.currentText()), self
        )
        self.dataSourceConfigContainer.addWidget(self._configWidget)

        # Update tab order
        self._updateTabOrder()

        # Update tab order
        self._updateTabOrder()

    def _validateDialog(self) -> None:
        """Validate user input in the form."""
        # 1. Interface module
        if "interfaceModule" not in self._dataSourceConfig:
            QMessageBox.critical(
                self,
                "Invalid signal configuration",
                "No interface was provided.",
                buttons=QMessageBox.Retry,  # type: ignore
                defaultButton=QMessageBox.Retry,  # type: ignore
            )
            return

        # 2. Data source-specific config
        if self.dataSourceComboBox.currentText() == "":
            QMessageBox.critical(
                self,
                "Invalid signal configuration",
                'The "source" field is invalid.',
                buttons=QMessageBox.Retry,  # type: ignore
                defaultButton=QMessageBox.Retry,  # type: ignore
            )
            return
        configResult = self._configWidget.validateConfig()
        if not configResult.isValid:
            QMessageBox.critical(
                self,
                "Invalid signal configuration",
                configResult.errMessage,
                buttons=QMessageBox.Retry,  # type: ignore
                defaultButton=QMessageBox.Retry,  # type: ignore
            )
            return
        self._dataSourceConfig["dataSourceType"] = configResult.dataSourceType
        self._dataSourceConfig |= configResult.dataSourceConfig

        # 3. File saving
        if self.fileSavingGroupBox.isChecked():
            if self._outDirPath is None:
                QMessageBox.critical(
                    self,
                    "Invalid signal configuration",
                    "Select an output directory.",
                    buttons=QMessageBox.Retry,  # type: ignore
                    defaultButton=QMessageBox.Retry,  # type: ignore
                )
                return
            outFileName = self.fileNameTextField.text()
            if outFileName == "":
                QMessageBox.critical(
                    self,
                    "Invalid signal configuration",
                    "Insert a file name.",
                    buttons=QMessageBox.Retry,  # type: ignore
                    defaultButton=QMessageBox.Retry,  # type: ignore
                )
                return
            self._dataSourceConfig["filePath"] = os.path.join(
                self._outDirPath, outFileName
            )

        self.accept()

    def _prefill(self, dataSourceConfig: dict):
        """Pre-fill the form with the provided configuration."""
        # 1. Interface module
        interfacePath = dataSourceConfig["interfacePath"]
        self._dataSourceConfig["interfacePath"] = interfacePath
        self._dataSourceConfig["interfaceModule"] = dataSourceConfig["interfaceModule"]
        displayText = (
            interfacePath
            if len(interfacePath) <= 40
            else interfacePath[:17] + "..." + interfacePath[-20:]
        )
        self.interfaceModulePathLabel.setText(displayText)
        self.interfaceModulePathLabel.setToolTip(interfacePath)

        # 2. Data source-specific config
        self._configWidget.prefill(dataSourceConfig)

        # 3. File saving
        if "filePath" in dataSourceConfig:
            self.fileSavingGroupBox.setChecked(True)
            outDirPath, fileName = os.path.split(dataSourceConfig["filePath"])
            self._outDirPath = outDirPath
            # Adjust display text
            displayText = (
                outDirPath
                if len(outDirPath) <= 40
                else outDirPath[:17] + "..." + outDirPath[-20:]
            )
            self.outDirPathLabel.setText(displayText)
            self.outDirPathLabel.setToolTip(outDirPath)
            self.fileNameTextField.setText(fileName)
        else:
            self.fileSavingGroupBox.setChecked(False)<|MERGE_RESOLUTION|>--- conflicted
+++ resolved
@@ -145,11 +145,7 @@
         self.dataSourceComboBox.addItems(dataSources)
         self.dataSourceComboBox.setCurrentText(dataSourceType.value)
         self._configWidget = data_sources.getConfigWidget(dataSourceType, self)
-<<<<<<< HEAD
-        self.sourceConfigContainer.addWidget(self._configWidget)
-=======
         self.dataSourceConfigContainer.addWidget(self._configWidget)
->>>>>>> 370ceca6
         self._updateTabOrder()
 
         self.buttonBox.accepted.connect(self._validateDialog)
